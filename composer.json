{
    "name": "nelmio/api-doc-bundle",
    "description": "Generates documentation for your REST API from annotations",
    "keywords": ["api", "documentation", "doc", "rest"],
    "type": "symfony-bundle",
    "license": "MIT",
    "authors": [
        {
            "name": "Nelmio",
            "homepage": "http://nelm.io"
        },
        {
            "name": "Symfony Community",
            "homepage": "https://github.com/nelmio/NelmioApiDocBundle/contributors"
        }
    ],
    "require": {
<<<<<<< HEAD
        "php": "^7.0",
=======
        "php": "^7.1",
>>>>>>> f47454bd
        "symfony/framework-bundle": "^3.4|^4.0|^5.0",
        "symfony/options-resolver": "^3.4.4|^4.0|^5.0",
        "symfony/property-info": "^3.4|^4.0|^5.0",
        "exsyst/swagger": "^0.4.1",
        "zircote/swagger-php": "^2.0.9",
        "phpdocumentor/reflection-docblock": "^3.1|^4.0|^5.0"
    },
    "require-dev": {
        "symfony/templating": "^3.4|^4.0|^5.0",
        "symfony/twig-bundle": "^3.4|^4.0|^5.0",
        "symfony/asset": "^3.4|^4.0|^5.0",
        "symfony/console": "^3.4|^4.0|^5.0",
        "symfony/config": "^3.4|^4.0|^5.0",
        "symfony/validator": "^3.4|^4.0|^5.0",
        "symfony/property-access": "^3.4|^4.0|^5.0",
        "symfony/form": "^3.4|^4.0|^5.0",
        "symfony/dom-crawler": "^3.4|^4.0|^5.0",
        "symfony/browser-kit": "^3.4|^4.0|^5.0",
        "symfony/cache": "^3.4|^4.0|^5.0",
        "symfony/phpunit-bridge": "^3.4.24|^4.0|^5.0",
        "symfony/stopwatch": "^3.4|^4.0|^5.0",
        "symfony/routing": "^3.4|^4.0|^5.0",
        "sensio/framework-extra-bundle": "^3.0.13|^4.0|^5.0",
        "doctrine/annotations": "^1.2",
        "doctrine/common": "^2.4",

        "api-platform/core": "^2.1.2",
        "friendsofsymfony/rest-bundle": "^2.0",
        "willdurand/hateoas-bundle": "^1.0|^2.0",
        "jms/serializer-bundle": "^2.3|^3.0",
        "jms/serializer": "^1.14|^3.0"
    },
    "suggest": {
        "api-platform/core": "For using an API oriented framework.",
        "friendsofsymfony/rest-bundle": "For using the parameters annotations."
    },
    "conflict": {
        "symfony/framework-bundle": "4.2.7"
    },
    "autoload": {
        "psr-4": {
            "Nelmio\\ApiDocBundle\\": ""
        }
    },
    "extra": {
        "branch-alias": {
            "dev-master": "3.2.x-dev"
        }
    }
}<|MERGE_RESOLUTION|>--- conflicted
+++ resolved
@@ -15,11 +15,7 @@
         }
     ],
     "require": {
-<<<<<<< HEAD
-        "php": "^7.0",
-=======
         "php": "^7.1",
->>>>>>> f47454bd
         "symfony/framework-bundle": "^3.4|^4.0|^5.0",
         "symfony/options-resolver": "^3.4.4|^4.0|^5.0",
         "symfony/property-info": "^3.4|^4.0|^5.0",
