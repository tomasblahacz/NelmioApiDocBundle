--- conflicted
+++ resolved
@@ -42,13 +42,8 @@
         "doctrine/annotations": "^1.2",
         "doctrine/common": "^2.4",
 
-<<<<<<< HEAD
         "api-platform/core": "^2.4",
-        "friendsofsymfony/rest-bundle": "^2.0",
-=======
-        "api-platform/core": "^2.1.2",
         "friendsofsymfony/rest-bundle": "^2.0|^3.0@beta",
->>>>>>> 1f4dfb0b
         "willdurand/hateoas-bundle": "^1.0|^2.0",
         "jms/serializer-bundle": "^2.3|^3.0",
         "jms/serializer": "^1.14|^3.0"
@@ -67,11 +62,7 @@
     },
     "extra": {
         "branch-alias": {
-<<<<<<< HEAD
             "dev-master": "4.0.x-dev"
-=======
-            "dev-3.x": "3.7.x-dev"
->>>>>>> 1f4dfb0b
         }
     }
 }