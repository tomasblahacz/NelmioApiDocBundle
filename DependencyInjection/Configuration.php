<?php

/*
 * This file is part of the NelmioApiDocBundle.
 *
 * (c) Nelmio <hello@nelm.io>
 *
 * For the full copyright and license information, please view the LICENSE
 * file that was distributed with this source code.
 */

namespace Nelmio\ApiDocBundle\DependencyInjection;

use Symfony\Component\Config\Definition\Builder\TreeBuilder;
use Symfony\Component\Config\Definition\ConfigurationInterface;

class Configuration implements ConfigurationInterface
{
    public function getConfigTreeBuilder()
    {
        $treeBuilder = new TreeBuilder();
        $treeBuilder
            ->root('nelmio_api_doc')
            ->children()
                ->scalarNode('name')->defaultValue('API documentation')->end()
                ->arrayNode('request_listener')
                    ->beforeNormalization()
                        ->ifTrue(function ($a) { return is_bool($a); })
                        ->then(function ($a) { return array('enabled' => $a); })
                    ->end()
                    ->addDefaultsIfNotSet()
                    ->children()
                        ->booleanNode('enabled')->defaultTrue()->end()
                        ->scalarNode('parameter')->defaultValue('_doc')->end()
                    ->end()
                ->end()
                ->arrayNode('sandbox')
                    ->addDefaultsIfNotSet()
                    ->children()
                        ->scalarNode('enabled')->defaultTrue()->end()
<<<<<<< HEAD
                        ->scalarNode('endpoint')->defaultNull()->end()
=======
                        ->scalarNode('endpoint')->defaultValue('/app_dev.php')->end()
                        ->scalarNode('accept_type')->defaultValue('')->end()
>>>>>>> 826fd358
                        ->arrayNode('request_format')
                            ->addDefaultsIfNotSet()
                            ->children()
                                ->enumNode('method')
                                    ->values(array('format_param', 'accept_header'))
                                    ->defaultValue('format_param')
                                ->end()
                                ->enumNode('default_format')
                                    ->values(array('json', 'xml'))
                                    ->defaultValue('json')
                                ->end()
                            ->end()
                        ->end()
                        ->arrayNode('authentication')
                            ->children()
                                ->scalarNode('name')->isRequired()->end()
                                ->scalarNode('delivery')
                                    ->isRequired()
                                    ->validate()
                                        // header|query|request, but only query is implemented for now
                                        ->ifNotInArray(array('query'))
                                        ->thenInvalid("Unknown authentication delivery type '%s'.")
                                    ->end()
                                ->end()
                            ->end()
                        ->end()
                    ->end()
                ->end()
            ->end();

        return $treeBuilder;
    }
}<|MERGE_RESOLUTION|>--- conflicted
+++ resolved
@@ -38,12 +38,8 @@
                     ->addDefaultsIfNotSet()
                     ->children()
                         ->scalarNode('enabled')->defaultTrue()->end()
-<<<<<<< HEAD
                         ->scalarNode('endpoint')->defaultNull()->end()
-=======
-                        ->scalarNode('endpoint')->defaultValue('/app_dev.php')->end()
                         ->scalarNode('accept_type')->defaultValue('')->end()
->>>>>>> 826fd358
                         ->arrayNode('request_format')
                             ->addDefaultsIfNotSet()
                             ->children()
