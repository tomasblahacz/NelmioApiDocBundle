<?php

/*
 * This file is part of the NelmioApiDocBundle package.
 *
 * (c) Nelmio
 *
 * For the full copyright and license information, please view the LICENSE
 * file that was distributed with this source code.
 */

namespace Nelmio\ApiDocBundle\Tests\Functional;

<<<<<<< HEAD
use Nelmio\ApiDocBundle\OpenApiPhp\Util;
use OpenApi\Annotations as OA;
=======
use EXSyst\Component\Swagger\Tag;
use Symfony\Component\Serializer\Annotation\SerializedName;
>>>>>>> dfff2476

class FunctionalTest extends WebTestCase
{
    protected function setUp()
    {
        parent::setUp();

        static::createClient([], ['HTTP_HOST' => 'api.example.com']);
    }

    public function testConfiguredDocumentation()
    {
        $this->assertEquals('My Default App', $this->getOpenApiDefinition()->info->title);
        $this->assertEquals('My Test App', $this->getOpenApiDefinition('test')->info->title);
    }

    public function testUndocumentedAction()
    {
        $api = $this->getOpenApiDefinition();

        $this->assertNotHasPath('/undocumented', $api);
        $this->assertNotHasPath('/api/admin', $api);
    }

    public function testFetchArticleAction()
    {
        $operation = $this->getOperation('/api/article/{id}', 'get');

        $this->assertHasResponse('200', $operation);
        $response = $this->getOperationResponse($operation, '200');
        $this->assertEquals('#/components/schemas/Article', $response->content['application/json']->schema->ref);

        // Ensure that groups are supported
        $articleModel = $this->getModel('Article');
        $this->assertCount(1, $articleModel->properties);
        $this->assertHasProperty('author', $articleModel);
        $this->assertSame('#/components/schemas/User2', Util::getProperty($articleModel, 'author')->ref);
        $this->assertNotHasProperty('author', Util::getProperty($articleModel, 'author'));
    }

    public function testFilteredAction()
    {
        $openApi = $this->getOpenApiDefinition();

        $this->assertNotHasPath('/filtered', $openApi);
    }

    /**
     * Tests that the paths are automatically resolved in Swagger annotations.
     *
     * @dataProvider swaggerActionPathsProvider
     */
    public function testSwaggerAction(string $path)
    {
        $operation = $this->getOperation($path, 'get');

        $this->assertHasResponse('201', $operation);
        $response = $this->getOperationResponse($operation, '201');
        $this->assertEquals('An example resource', $response->description);
    }

    public function swaggerActionPathsProvider()
    {
        return [['/api/swagger'], ['/api/swagger2']];
    }

    /**
     * @dataProvider implicitSwaggerActionMethodsProvider
     */
    public function testImplicitSwaggerAction(string $method)
    {
        $operation = $this->getOperation('/api/swagger/implicit', $method);

        $this->assertEquals(['implicit'], $operation->tags);

        $this->assertHasResponse('201', $operation);
        $response = $this->getOperationResponse($operation, '201');
        $this->assertEquals('Operation automatically detected', $response->description);
        $this->assertEquals('#/components/schemas/User', $response->content['application/json']->schema->ref);

        $this->assertInstanceOf(OA\RequestBody::class, $operation->requestBody);
        $requestBody = $operation->requestBody;
        $this->assertEquals('This is a request body', $requestBody->description);
        $this->assertEquals('array', $requestBody->content['application/json']->schema->type);
        $this->assertEquals('#/components/schemas/User', $requestBody->content['application/json']->schema->items->ref);
    }

    public function implicitSwaggerActionMethodsProvider()
    {
        return [['get'], ['post']];
    }

    public function testUserAction()
    {
        $operation = $this->getOperation('/api/test/{user}', 'get');

        $this->assertEquals(['https'], $operation->security);
        $this->assertEquals(OA\UNDEFINED, $operation->summary);
        $this->assertEquals(OA\UNDEFINED, $operation->description);
        $this->assertEquals(OA\UNDEFINED, $operation->deprecated);
        $this->assertHasResponse(200, $operation);

        $this->assertHasParameter('user', 'path', $operation);
        $parameter = Util::getOperationParameter($operation, 'user', 'path');
        $this->assertTrue($parameter->required);
        $this->assertEquals('string', $parameter->schema->type);
        $this->assertEquals('/foo/', $parameter->schema->pattern);
        $this->assertEquals(OA\UNDEFINED, $parameter->schema->format);
    }

    public function testDeprecatedAction()
    {
        $operation = $this->getOperation('/api/deprecated', 'get');

        $this->assertEquals('This action is deprecated.', $operation->summary);
        $this->assertEquals('Please do not use this action.', $operation->description);
        $this->assertTrue($operation->deprecated);
    }

    public function testApiPlatform()
    {
        $operation = $this->getOperation('/api/dummies', 'get');
        $operation = $this->getOperation('/api/foo', 'get');
        $operation = $this->getOperation('/api/foo', 'post');
        $operation = $this->getOperation('/api/dummies/{id}', 'get');
    }

    public function testUserModel()
    {
        $this->assertEquals(
            [
                'type' => 'object',
                'properties' => [
                    'money' => [
                        'type' => 'number',
                        'format' => 'float',
                        'default' => 0.0,
                    ],
                    'id' => [
                        'type' => 'integer',
                        'description' => 'User id',
                        'readOnly' => true,
                        'title' => 'userid',
                        'example' => 1,
                        'default' => null,
                    ],
                    'email' => [
                        'type' => 'string',
                        'readOnly' => false,
                    ],
                    'roles' => [
                        'title' => 'roles',
                        'type' => 'array',
                        'description' => 'User roles',
                        'example' => '["ADMIN","SUPERUSER"]',
                        'items' => ['type' => 'string'],
                        'default' => ['user'],
                    ],
                    'friendsNumber' => [
                        'type' => 'string',
                    ],
                    'creationDate' => [
                        'type' => 'string',
                        'format' => 'date-time',
                    ],
                    'users' => [
                        'items' => [
                            '$ref' => '#/components/schemas/User',
                        ],
                        'type' => 'array',
                    ],
                    'friend' => [
                        '$ref' => '#/components/schemas/User',
                    ],
                    'dummy' => [
                        '$ref' => '#/components/schemas/Dummy2',
                    ],
                    'status' => [
                        'type' => 'string',
                        'enum' => ['disabled', 'enabled'],
                    ],
                    'dateAsInterface' => [
                        'type' => 'string',
                        'format' => 'date-time',
                    ],
                ],
                'schema' => 'User',
            ],
            json_decode($this->getModel('User')->toJson(), true)
        );
    }

    public function testFormSupport()
    {
        $this->assertEquals([
            'type' => 'object',
            'properties' => [
                'strings' => [
                    'items' => ['type' => 'string'],
                    'type' => 'array',
                ],
                'dummy' => ['$ref' => '#/components/schemas/DummyType'],
                'dummies' => [
                    'items' => ['$ref' => '#/components/schemas/DummyType'],
                    'type' => 'array',
                ],
                'empty_dummies' => [
                    'items' => ['$ref' => '#/components/schemas/DummyEmptyType'],
                    'type' => 'array',
                ],
                'quz' => [
                    'type' => 'string',
                    'description' => 'User type.',
                ],
                'entity' => [
                    'type' => 'string',
                    'format' => 'Entity id',
                ],
                'entities' => [
                    'type' => 'array',
                    'format' => '[Entity id]',
                    'items' => ['type' => 'string'],
                ],
                'document' => [
                    'type' => 'string',
                    'format' => 'Document id',
                ],
                'documents' => [
                    'type' => 'array',
                    'format' => '[Document id]',
                    'items' => ['type' => 'string'],
                ],
                'extended_builtin' => [
                    'type' => 'string',
                    'enum' => ['foo', 'bar'],
                ],
                'save' => [
                ],
            ],
            'required' => ['dummy', 'dummies', 'entity', 'entities', 'document', 'documents', 'extended_builtin'],
            'schema' => 'UserType',
        ], json_decode($this->getModel('UserType')->toJson(), true));

        $this->assertEquals([
            'type' => 'object',
            'properties' => [
                'bar' => [
                    'type' => 'string',
                ],
                'foo' => [
                    'type' => 'string',
                    'enum' => ['male', 'female'],
                ],
                'boo' => [
                    'type' => 'boolean',
                    'enum' => [true, false],
                ],
                'foz' => [
                    'type' => 'array',
                    'items' => [
                        'type' => 'string',
                        'enum' => ['male', 'female'],
                    ],
                ],
                'baz' => [
                    'type' => 'boolean',
                ],
                'bey' => [
                    'type' => 'integer',
                ],
                'password' => [
                    'type' => 'object',
                    'required' => ['first_field', 'second'],
                    'properties' => [
                        'first_field' => [
                            'type' => 'string',
                            'format' => 'password',
                        ],
                        'second' => [
                            'type' => 'string',
                            'format' => 'password',
                        ],
                    ],
                ],
            ],
            'required' => ['foo', 'foz', 'password'],
            'schema' => 'DummyType',
        ], json_decode($this->getModel('DummyType')->toJson(), true));
    }

    public function testSecurityAction()
    {
        $operation = $this->getOperation('/api/security', 'get');

        $expected = [
            ['api_key' => []],
            ['basic' => []],
        ];
        $this->assertEquals($expected, $operation->security);
    }

    public function testClassSecurityAction()
    {
        $operation = $this->getOperation('/api/security/class', 'get');

        $expected = [
            ['basic' => []],
        ];
        $this->assertEquals($expected, $operation->security);
    }

    public function testSymfonyConstraintDocumentation()
    {
        $this->assertEquals([
            'required' => [
                'propertyNotBlank',
                'propertyNotNull',
            ],
            'properties' => [
                'propertyNotBlank' => [
                    'type' => 'integer',
                ],
                'propertyNotNull' => [
                    'type' => 'integer',
                ],
                'propertyAssertLength' => [
                    'type' => 'integer',
                    'maxLength' => '50',
                    'minLength' => '0',
                ],
                'propertyRegex' => [
                    'type' => 'integer',
                    'pattern' => '.*[a-z]{2}.*',
                ],
                'propertyCount' => [
                    'type' => 'integer',
                    'maxItems' => '10',
                    'minItems' => '0',
                ],
                'propertyChoice' => [
                    'type' => 'integer',
                    'enum' => ['choice1', 'choice2'],
                ],
                'propertyChoiceWithCallback' => [
                    'type' => 'integer',
                    'enum' => ['choice1', 'choice2'],
                ],
                'propertyChoiceWithCallbackWithoutClass' => [
                    'type' => 'integer',
                    'enum' => ['choice1', 'choice2'],
                ],
                'propertyExpression' => [
                    'type' => 'integer',
                    'pattern' => 'If this is a tech post, the category should be either php or symfony!',
                ],
                'propertyRange' => [
                    'type' => 'integer',
                    'maximum' => 5,
                    'minimum' => 1,
                ],
                'propertyLessThan' => [
                    'type' => 'integer',
                    'exclusiveMaximum' => 42,
                ],
                'propertyLessThanOrEqual' => [
                    'type' => 'integer',
                    'maximum' => 23,
                ],
            ],
            'type' => 'object',
            'schema' => 'SymfonyConstraints',
        ], json_decode($this->getModel('SymfonyConstraints')->toJson(), true));
    }

    public function testConfigReference()
    {
        $operation = $this->getOperation('/api/configReference', 'get');
        $this->assertEquals('#/components/schemas/Test', $this->getOperationResponse($operation, '200')->ref);
        $this->assertEquals('#/components/responses/201', $this->getOperationResponse($operation, '201')->ref);
    }

    public function testOperationsWithOtherAnnotationsAction()
    {
        $getOperation = $this->getOperation('/api/multi-annotations', 'get');
        $this->assertSame('This is the get operation', $getOperation->description);
        $this->assertSame('Worked well!', $this->getOperationResponse($getOperation, 200)->description);

        $postOperation = $this->getOperation('/api/multi-annotations', 'post');
        $this->assertSame('This is post', $postOperation->description);
        $this->assertSame('Worked well!', $this->getOperationResponse($postOperation, 200)->description);
    }

    public function testNoDuplicatedParameters()
    {
        $this->assertNotHasParameter('name', 'path', $this->getOperation('/api/article/{id}', 'get'));
    }

    public function testSerializedNameAction()
    {
      if (!class_exists(SerializedName::class)) {
            $this->markTestSkipped('Annotation @SerializedName doesn\'t exist.');
        }

        $modelProperties = $this->getModel('SerializedNameEnt')->getProperties();
        $this->assertCount(2, $modelProperties);

        $this->assertFalse($modelProperties->has('foo'));
        $this->assertTrue($modelProperties->has('notfoo'));

        $this->assertFalse($modelProperties->has('bar'));
        $this->assertTrue($modelProperties->has('notwhatyouthink'));
    }
}<|MERGE_RESOLUTION|>--- conflicted
+++ resolved
@@ -11,13 +11,9 @@
 
 namespace Nelmio\ApiDocBundle\Tests\Functional;
 
-<<<<<<< HEAD
 use Nelmio\ApiDocBundle\OpenApiPhp\Util;
 use OpenApi\Annotations as OA;
-=======
-use EXSyst\Component\Swagger\Tag;
 use Symfony\Component\Serializer\Annotation\SerializedName;
->>>>>>> dfff2476
 
 class FunctionalTest extends WebTestCase
 {
@@ -421,13 +417,13 @@
             $this->markTestSkipped('Annotation @SerializedName doesn\'t exist.');
         }
 
-        $modelProperties = $this->getModel('SerializedNameEnt')->getProperties();
-        $this->assertCount(2, $modelProperties);
-
-        $this->assertFalse($modelProperties->has('foo'));
-        $this->assertTrue($modelProperties->has('notfoo'));
-
-        $this->assertFalse($modelProperties->has('bar'));
-        $this->assertTrue($modelProperties->has('notwhatyouthink'));
+        $model = $this->getModel('SerializedNameEnt');
+        $this->assertCount(2, $model->properties);
+
+        $this->assertNotHasProperty('foo', $model);
+        $this->assertHasProperty('notfoo', $model);
+
+        $this->assertNotHasProperty('bar', $model);
+        $this->assertHasProperty('notwhatyouthink', $model);
     }
 }