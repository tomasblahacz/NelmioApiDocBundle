--- conflicted
+++ resolved
@@ -62,16 +62,12 @@
 
         // Filter routes
         $c->loadFromExtension('nelmio_api_doc', [
-<<<<<<< HEAD
             'documentation' => [
                 'info' => [
                     'title' => 'My Test App',
                 ],
             ],
-            'source_folder' => '%kernel.root_dir%',
-=======
->>>>>>> fa0d9371
-            'routes' => [
+           'routes' => [
                 'path_patterns' => ['^/api(?!/admin)'],
             ],
         ]);
