--- conflicted
+++ resolved
@@ -63,17 +63,12 @@
         ], $this->getModel('JMSUser')->toArray());
     }
 
-<<<<<<< HEAD
     public function testModelComplexDocumentation()
-=======
-    public function testYamlConfig()
->>>>>>> 8a57f39d
     {
         $this->assertEquals([
             'type' => 'object',
             'properties' => [
-<<<<<<< HEAD
-                'id' => ['type' => 'integer'],
+                              'id' => ['type' => 'integer'],
                 'user' => ['$ref' => '#/definitions/JMSUser2'],
                 'name' => ['type' => 'string']
             ],
@@ -91,8 +86,13 @@
                 ],
             ],
         ], $this->getModel('JMSUser2')->toArray());
+    }
 
-=======
+    public function testYamlConfig()
+    {
+        $this->assertEquals([
+            'type' => 'object',
+            'properties' => [
                 'id' => [
                     'type' => 'integer',
                 ],
@@ -101,7 +101,6 @@
                 ],
             ],
         ], $this->getModel('VirtualProperty')->toArray());
->>>>>>> 8a57f39d
     }
 
     protected static function createKernel(array $options = array())
