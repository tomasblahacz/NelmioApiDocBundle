<?php

/*
 * This file is part of the NelmioApiDocBundle package.
 *
 * (c) Nelmio
 *
 * For the full copyright and license information, please view the LICENSE
 * file that was distributed with this source code.
 */

namespace Nelmio\ApiDocBundle\Tests\Functional;

<<<<<<< HEAD
use FOS\RestBundle\FOSRestBundle;
use OpenApi\Annotations as OA;

=======
>>>>>>> 1f4dfb0b
class FOSRestTest extends WebTestCase
{
    protected function setUp(): void
    {
        parent::setUp();

        static::createClient([], ['HTTP_HOST' => 'api.example.com']);
    }

    public function testFOSRestAction()
    {
        $operation = $this->getOperation('/api/fosrest', 'post');

        $this->assertHasParameter('foo', 'query', $operation);
        $this->assertInstanceOf(OA\RequestBody::class, $operation->requestBody);

        $bodySchema = $operation->requestBody->content['application\json']->schema;

        $this->assertHasProperty('bar', $bodySchema);
        $this->assertHasProperty('baz', $bodySchema);

        $fooParameter = $this->getParameter($operation, 'foo', 'query');
        $this->assertInstanceOf(OA\Schema::class, $fooParameter->schema);
        $this->assertEquals('\d+', $fooParameter->schema->pattern);
        $this->assertEquals(OA\UNDEFINED, $fooParameter->schema->format);

        $barProperty = $this->getProperty($bodySchema, 'bar');
        $this->assertEquals('\d+', $barProperty->pattern);
        $this->assertEquals(OA\UNDEFINED, $barProperty->format);

        $bazProperty = $this->getProperty($bodySchema, 'baz');
        $this->assertEquals(OA\UNDEFINED, $bazProperty->pattern);
        $this->assertEquals('IsTrue', $bazProperty->format);

        // The _format path attribute should be removed
        $this->assertNotHasParameter('_format', 'path', $operation);
    }
}<|MERGE_RESOLUTION|>--- conflicted
+++ resolved
@@ -11,12 +11,8 @@
 
 namespace Nelmio\ApiDocBundle\Tests\Functional;
 
-<<<<<<< HEAD
-use FOS\RestBundle\FOSRestBundle;
 use OpenApi\Annotations as OA;
 
-=======
->>>>>>> 1f4dfb0b
 class FOSRestTest extends WebTestCase
 {
     protected function setUp(): void
