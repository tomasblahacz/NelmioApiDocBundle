<?php

/*
 * This file is part of the NelmioApiDocBundle.
 *
 * (c) Nelmio <hello@nelm.io>
 *
 * For the full copyright and license information, please view the LICENSE
 * file that was distributed with this source code.
 */

namespace Nelmio\ApiDocBundle\Tests\Formatter;

use Nelmio\ApiDocBundle\Tests\WebTestCase;

class SimpleFormatterTest extends WebTestCase
{
    public function testFormat()
    {
        $container = $this->getContainer();

        $extractor = $container->get('nelmio_api_doc.extractor.api_doc_extractor');
        set_error_handler(array($this, 'handleDeprecation'));
        $data      = $extractor->all();
        restore_error_handler();
        $result    = $container->get('nelmio_api_doc.formatter.simple_formatter')->format($data);

        $expected = array (
            '/tests' =>
            array (
                0 =>
                array (
                    'method' => 'GET',
                    'uri' => '/tests.{_format}',
                    'description' => 'index action',
                    'filters' =>
                    array (
                        'a' =>
                        array (
                            'dataType' => 'integer',
                        ),
                        'b' =>
                        array (
                            'dataType' => 'string',
                            'arbitrary' =>
                            array (
                                0 => 'arg1',
                                1 => 'arg2',
                            ),
                        ),
                    ),
                    'requirements' =>
                    array (
                        '_format' =>
                        array (
                            'requirement' => '',
                            'dataType' => '',
                            'description' => '',
                        ),
                    ),
                    'https' => false,
                    'authentication' => false,
                ),
                1 =>
                array (
                    'method' => 'GET',
                    'uri' => '/tests.{_format}',
                    'description' => 'index action',
                    'filters' =>
                    array (
                        'a' =>
                        array (
                            'dataType' => 'integer',
                        ),
                        'b' =>
                        array (
                            'dataType' => 'string',
                            'arbitrary' =>
                            array (
                                0 => 'arg1',
                                1 => 'arg2',
                            ),
                        ),
                    ),
                    'requirements' =>
                    array (
                        '_format' =>
                        array (
                            'requirement' => '',
                            'dataType' => '',
                            'description' => '',
                        ),
                    ),
                    'https' => false,
                    'authentication' => false,
                ),
                2 =>
                array (
                    'method' => 'POST',
                    'uri' => '/tests.{_format}',
                    'description' => 'create test',
                    'parameters' =>
                    array (
                        'a' =>
                        array (
                            'dataType' => 'string',
                            'required' => true,
                            'description' => 'A nice description',
                            'readonly' => false,
                        ),
                        'b' =>
                        array (
                            'dataType' => 'string',
                            'required' => false,
                            'description' => '',
                            'readonly' => false,
                        ),
                        'c' =>
                        array (
                            'dataType' => 'boolean',
                            'required' => true,
                            'description' => '',
                            'readonly' => false,
                        ),
                    ),
                    'requirements' =>
                    array (
                        '_format' =>
                        array (
                            'requirement' => '',
                            'dataType' => '',
                            'description' => '',
                        ),
                    ),
                    'https' => false,
                    'authentication' => false,
                ),
                3 =>
                array (
                    'method' => 'POST',
                    'uri' => '/tests.{_format}',
                    'description' => 'create test',
                    'parameters' =>
                    array (
                        'a' =>
                        array (
                            'dataType' => 'string',
                            'required' => true,
                            'description' => 'A nice description',
                            'readonly' => false,
                        ),
                        'b' =>
                        array (
                            'dataType' => 'string',
                            'required' => false,
                            'description' => '',
                            'readonly' => false,
                        ),
                        'c' =>
                        array (
                            'dataType' => 'boolean',
                            'required' => true,
                            'description' => '',
                            'readonly' => false,
                        ),
                    ),
                    'requirements' =>
                    array (
                        '_format' =>
                        array (
                            'requirement' => '',
                            'dataType' => '',
                            'description' => '',
                        ),
                    ),
                    'https' => false,
                    'authentication' => false,
                ),
            ),
            'others' =>
            array (
                0 =>
                array (
                    'method' => 'POST',
                    'uri' => '/another-post',
                    'description' => 'create another test',
                    'parameters' =>
                    array (
                        'a' =>
                        array (
                            'dataType' => 'string',
                            'required' => true,
                            'description' => 'A nice description',
                            'readonly' => false,
                        ),
                    ),
                    'https' => false,
                    'authentication' => false,
                ),
                1 =>
                array (
                    'method' => 'ANY',
                    'uri' => '/any',
                    'description' => 'Action without HTTP verb',
                    'https' => false,
                    'authentication' => false,
                ),
                2 =>
                array (
                    'method' => 'ANY',
                    'uri' => '/any/{foo}',
                    'description' => 'Action without HTTP verb',
                    'requirements' =>
                    array (
                        'foo' =>
                        array (
                            'requirement' => '',
                            'dataType' => '',
                            'description' => '',
                        ),
                    ),
                    'https' => false,
                    'authentication' => false,
                ),
                3 =>
                array (
<<<<<<< HEAD
                    'method' => 'ANY',
                    'uri' => '/authenticated',
                    'https' => false,
                    'authentication' => true,
                ),
                4 =>
                array(
=======
>>>>>>> fe76b6df
                    'method' => 'POST',
                    'uri' => '/jms-input-test',
                    'description' => 'Testing JMS',
                    'parameters' =>
                    array (
                        'foo' =>
                        array (
                            'dataType' => 'string',
                            'required' => false,
                            'description' => 'No description.',
                            'readonly' => false,
                        ),
                        'bar' =>
                        array (
                            'dataType' => 'DateTime',
                            'required' => false,
                            'description' => 'No description.',
                            'readonly' => true,
                        ),
                        'number' =>
                        array (
                            'dataType' => 'double',
                            'required' => false,
                            'description' => 'No description.',
                            'readonly' => false,
                        ),
                        'arr' =>
                        array (
                            'dataType' => 'array',
                            'required' => false,
                            'description' => 'No description.',
                            'readonly' => false,
                        ),
                        'nested' =>
                        array (
                            'dataType' => 'object (JmsNested)',
                            'required' => false,
                            'description' => 'No description.',
                            'readonly' => false,
                            'children' =>
                            array (
                                'foo' =>
                                array (
                                    'dataType' => 'DateTime',
                                    'required' => false,
                                    'description' => 'No description.',
                                    'readonly' => true,
                                ),
                                'bar' =>
                                array (
                                    'dataType' => 'string',
                                    'required' => false,
                                    'description' => 'No description.',
                                    'readonly' => false,
                                ),
                                'baz' =>
                                array (
                                    'dataType' => 'array of integers',
                                    'required' => false,
                                    'description' => 'Epic description.

With multiple lines.',
                                    'readonly' => false,
                                ),
                                'circular' =>
                                array (
                                    'dataType' => 'object (JmsNested)',
                                    'required' => false,
                                    'description' => 'No description.',
                                    'readonly' => false,
                                ),
                                'parent' =>
                                array (
                                    'dataType' => 'object (JmsTest)',
                                    'required' => false,
                                    'description' => 'No description.',
                                    'readonly' => false,
                                    'children' =>
                                    array (
                                        'foo' =>
                                        array (
                                            'dataType' => 'string',
                                            'required' => false,
                                            'description' => 'No description.',
                                            'readonly' => false,
                                        ),
                                        'bar' =>
                                        array (
                                            'dataType' => 'DateTime',
                                            'required' => false,
                                            'description' => 'No description.',
                                            'readonly' => true,
                                        ),
                                        'number' =>
                                        array (
                                            'dataType' => 'double',
                                            'required' => false,
                                            'description' => 'No description.',
                                            'readonly' => false,
                                        ),
                                        'arr' =>
                                        array (
                                            'dataType' => 'array',
                                            'required' => false,
                                            'description' => 'No description.',
                                            'readonly' => false,
                                        ),
                                        'nested' =>
                                        array (
                                            'dataType' => 'object (JmsNested)',
                                            'required' => false,
                                            'description' => 'No description.',
                                            'readonly' => false,
                                        ),
                                        'nestedArray' =>
                                        array (
                                            'dataType' => 'array of objects (JmsNested)',
                                            'required' => false,
                                            'description' => 'No description.',
                                            'readonly' => false,
                                        ),
                                    ),
                                ),
                            ),
                        ),
                        'nestedArray' =>
                        array (
                            'dataType' => 'array of objects (JmsNested)',
                            'required' => false,
                            'description' => 'No description.',
                            'readonly' => false,
                        ),
                    ),
                    'https' => false,
                    'authentication' => false,
                ),
<<<<<<< HEAD
                5 =>
                array(
=======
                4 =>
                array (
>>>>>>> fe76b6df
                    'method' => 'GET',
                    'uri' => '/jms-return-test',
                    'description' => 'Testing return',
                    'response' =>
                    array (
                        'a' =>
                        array (
                            'dataType' => 'string',
                            'required' => true,
                            'description' => 'A nice description',
                            'readonly' => false,
                        ),
                    ),
                    'https' => false,
                    'authentication' => false,
                ),
<<<<<<< HEAD
                6 =>
                array(
=======
                5 =>
                array (
>>>>>>> fe76b6df
                    'method' => 'ANY',
                    'uri' => '/my-commented/{id}/{page}',
                    'description' => 'This method is useful to test if the getDocComment works.',
                    'documentation' => 'This method is useful to test if the getDocComment works.
And, it supports multilines until the first \'@\' char.',
                    'requirements' =>
                    array (
                        'id' =>
                        array (
                            'dataType' => 'int',
                            'description' => 'A nice comment',
                            'requirement' => '',
                        ),
                        'page' =>
                        array (
                            'dataType' => 'int',
                            'description' => '',
                            'requirement' => '',
                        ),
                    ),
                    'https' => false,
<<<<<<< HEAD
                    'description' => 'This method is useful to test if the getDocComment works.',
                    'documentation' => "This method is useful to test if the getDocComment works.\nAnd, it supports multilines until the first '@' char.",
                    'authentication' => false,
                ),
                7 =>
                array(
=======
                ),
                6 =>
                array (
>>>>>>> fe76b6df
                    'method' => 'ANY',
                    'uri' => '/secure-route',
                    'requirements' =>
                    array (
                        '_scheme' =>
                        array (
                            'requirement' => 'https',
                            'dataType' => '',
                            'description' => '',
                        ),
                    ),
                    'https' => true,
                    'authentication' => false,
                ),
<<<<<<< HEAD
                8 =>
                array(
=======
                7 =>
                array (
>>>>>>> fe76b6df
                    'method' => 'ANY',
                    'uri' => '/yet-another/{id}',
                    'requirements' =>
                    array (
                        'id' =>
                        array (
                            'requirement' => '\\d+',
                            'dataType' => '',
                            'description' => '',
                        ),
                    ),
                    'https' => false,
                    'authentication' => false,
                ),
<<<<<<< HEAD
                9 =>
                array(
=======
                8 =>
                array (
>>>>>>> fe76b6df
                    'method' => 'GET',
                    'uri' => '/z-action-with-query-param',
                    'filters' =>
                    array (
                        'page' =>
                        array (
                            'requirement' => '\\d+',
                            'description' => 'Page of the overview.',
                        ),
                    ),
                    'https' => false,
                    'authentication' => false,
                ),
<<<<<<< HEAD
                10 =>
                array(
=======
                9 =>
                array (
>>>>>>> fe76b6df
                    'method' => 'POST',
                    'uri' => '/z-action-with-request-param',
                    'parameters' =>
                    array (
                        'param1' =>
                        array (
                            'required' => true,
                            'dataType' => 'string',
                            'description' => 'Param1 description.',
                            'readonly' => false,
                        ),
                    ),
                    'https' => false,
                    'authentication' => false,
                ),
            ),
        );

        $this->assertEquals($expected, $result);
    }

    public function testFormatOne()
    {
        $container = $this->getContainer();

        $extractor  = $container->get('nelmio_api_doc.extractor.api_doc_extractor');
        $annotation = $extractor->get('Nelmio\ApiDocBundle\Tests\Fixtures\Controller\TestController::indexAction', 'test_route_1');
        $result     = $container->get('nelmio_api_doc.formatter.simple_formatter')->formatOne($annotation);

        $expected = array(
            'method' => 'GET',
            'uri' => '/tests.{_format}',
            'filters' => array(
                'a' => array(
                    'dataType' => 'integer',
                ),
                'b' => array(
                    'dataType' => 'string',
                    'arbitrary' => array(
                        'arg1',
                        'arg2',
                    ),
                ),
            ),
            'description' => 'index action',
            'requirements' => array(
                '_format' => array('dataType' => '', 'description' => '', 'requirement' => ''),
            ),
            'https' => false,
            'authentication' => false,
        );

        $this->assertEquals($expected, $result);
    }
}<|MERGE_RESOLUTION|>--- conflicted
+++ resolved
@@ -224,7 +224,6 @@
                 ),
                 3 =>
                 array (
-<<<<<<< HEAD
                     'method' => 'ANY',
                     'uri' => '/authenticated',
                     'https' => false,
@@ -232,8 +231,6 @@
                 ),
                 4 =>
                 array(
-=======
->>>>>>> fe76b6df
                     'method' => 'POST',
                     'uri' => '/jms-input-test',
                     'description' => 'Testing JMS',
@@ -370,13 +367,8 @@
                     'https' => false,
                     'authentication' => false,
                 ),
-<<<<<<< HEAD
                 5 =>
                 array(
-=======
-                4 =>
-                array (
->>>>>>> fe76b6df
                     'method' => 'GET',
                     'uri' => '/jms-return-test',
                     'description' => 'Testing return',
@@ -393,13 +385,8 @@
                     'https' => false,
                     'authentication' => false,
                 ),
-<<<<<<< HEAD
                 6 =>
                 array(
-=======
-                5 =>
-                array (
->>>>>>> fe76b6df
                     'method' => 'ANY',
                     'uri' => '/my-commented/{id}/{page}',
                     'description' => 'This method is useful to test if the getDocComment works.',
@@ -421,18 +408,12 @@
                         ),
                     ),
                     'https' => false,
-<<<<<<< HEAD
                     'description' => 'This method is useful to test if the getDocComment works.',
                     'documentation' => "This method is useful to test if the getDocComment works.\nAnd, it supports multilines until the first '@' char.",
                     'authentication' => false,
                 ),
                 7 =>
                 array(
-=======
-                ),
-                6 =>
-                array (
->>>>>>> fe76b6df
                     'method' => 'ANY',
                     'uri' => '/secure-route',
                     'requirements' =>
@@ -447,13 +428,8 @@
                     'https' => true,
                     'authentication' => false,
                 ),
-<<<<<<< HEAD
                 8 =>
                 array(
-=======
-                7 =>
-                array (
->>>>>>> fe76b6df
                     'method' => 'ANY',
                     'uri' => '/yet-another/{id}',
                     'requirements' =>
@@ -468,13 +444,8 @@
                     'https' => false,
                     'authentication' => false,
                 ),
-<<<<<<< HEAD
                 9 =>
                 array(
-=======
-                8 =>
-                array (
->>>>>>> fe76b6df
                     'method' => 'GET',
                     'uri' => '/z-action-with-query-param',
                     'filters' =>
@@ -488,13 +459,8 @@
                     'https' => false,
                     'authentication' => false,
                 ),
-<<<<<<< HEAD
                 10 =>
                 array(
-=======
-                9 =>
-                array (
->>>>>>> fe76b6df
                     'method' => 'POST',
                     'uri' => '/z-action-with-request-param',
                     'parameters' =>
