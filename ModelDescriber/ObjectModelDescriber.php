--- conflicted
+++ resolved
@@ -33,13 +33,10 @@
     private $doctrineReader;
     /** @var PropertyDescriberInterface[] */
     private $propertyDescribers;
-<<<<<<< HEAD
     /** @var string[] */
     private $mediaTypes;
-=======
     /** @var NameConverterInterface[] */
     private $nameConverter;
->>>>>>> dfff2476
 
     private $swaggerDefinitionAnnotationReader;
 
@@ -47,20 +44,14 @@
         PropertyInfoExtractorInterface $propertyInfo,
         Reader $reader,
         $propertyDescribers,
-<<<<<<< HEAD
-        array $mediaTypes
-=======
+        array $mediaTypes,
         NameConverterInterface $nameConverter = null
->>>>>>> dfff2476
     ) {
         $this->propertyInfo = $propertyInfo;
         $this->doctrineReader = $reader;
         $this->propertyDescribers = $propertyDescribers;
-<<<<<<< HEAD
         $this->mediaTypes = $mediaTypes;
-=======
         $this->nameConverter = $nameConverter;
->>>>>>> dfff2476
     }
 
     public function describe(Model $model, OA\Schema $schema)
@@ -84,19 +75,12 @@
         }
 
         foreach ($propertyInfoProperties as $propertyName) {
-<<<<<<< HEAD
+            $serializedName = null !== $this->nameConverter ? $this->nameConverter->normalize($propertyName, $class, null, null !== $model->getGroups() ? ['groups' => $model->getGroups()] : []) : $propertyName;
+
             // read property options from OpenApi Property annotation if it exists
             if (property_exists($class, $propertyName)) {
                 $reflectionProperty = new \ReflectionProperty($class, $propertyName);
-                $property = Util::getProperty($schema, $annotationsReader->getPropertyName($reflectionProperty, $propertyName));
-=======
-            $serializedName = null !== $this->nameConverter ? $this->nameConverter->normalize($propertyName, $class, null, null !== $model->getGroups() ? ['groups' => $model->getGroups()] : []) : $propertyName;
-
-            // read property options from Swagger Property annotation if it exists
-            if (property_exists($class, $propertyName)) {
-                $reflectionProperty = new \ReflectionProperty($class, $propertyName);
-                $property = $properties->get($annotationsReader->getPropertyName($reflectionProperty, $serializedName));
->>>>>>> dfff2476
+                $property = Util::getProperty($schema, $annotationsReader->getPropertyName($reflectionProperty, $serializedName));
 
                 $groups = $model->getGroups();
                 if (isset($groups[$propertyName]) && is_array($groups[$propertyName])) {
@@ -105,11 +89,7 @@
 
                 $annotationsReader->updateProperty($reflectionProperty, $property, $groups);
             } else {
-<<<<<<< HEAD
-                $property = Util::getProperty($schema, $propertyName);
-=======
-                $property = $properties->get($serializedName);
->>>>>>> dfff2476
+                $property = Util::getProperty($schema, $serializedName);
             }
 
             // If type manually defined
