--- conflicted
+++ resolved
@@ -42,11 +42,8 @@
             <argument type="service" id="property_info" />
             <argument type="service" id="annotation_reader" />
             <argument type="tagged" tag="nelmio_api_doc.object_model.property_describer" />
-<<<<<<< HEAD
             <argument />
-=======
             <argument type="service" id="serializer.name_converter.metadata_aware" on-invalid="ignore" />
->>>>>>> dfff2476
 
             <tag name="nelmio_api_doc.model_describer" />
         </service>
